--- conflicted
+++ resolved
@@ -754,52 +754,6 @@
     ZEPPELIN_SSL_TRUSTSTORE_PASSWORD("zeppelin.ssl.truststore.password", null),
     ZEPPELIN_WAR("zeppelin.war", "zeppelin-web/dist"),
     ZEPPELIN_WAR_TEMPDIR("zeppelin.war.tempdir", "webapps"),
-<<<<<<< HEAD
-    ZEPPELIN_INTERPRETERS("zeppelin.interpreters", "org.apache.zeppelin.spark.SparkInterpreter,"
-        + "org.apache.zeppelin.spark.PySparkInterpreter,"
-        + "org.apache.zeppelin.rinterpreter.RRepl,"
-        + "org.apache.zeppelin.rinterpreter.KnitR,"
-        + "org.apache.zeppelin.spark.SparkRInterpreter,"
-        + "org.apache.zeppelin.spark.SparkSqlInterpreter,"
-        + "org.apache.zeppelin.spark.DepInterpreter,"
-        + "org.apache.zeppelin.markdown.Markdown,"
-        + "org.apache.zeppelin.angular.AngularInterpreter,"
-        + "org.apache.zeppelin.shell.ShellInterpreter,"
-        + "org.apache.zeppelin.livy.LivySparkInterpreter,"
-        + "org.apache.zeppelin.livy.LivySparkSQLInterpreter,"
-        + "org.apache.zeppelin.livy.LivyPySparkInterpreter,"
-        + "org.apache.zeppelin.livy.LivyPySpark3Interpreter,"
-        + "org.apache.zeppelin.livy.LivySparkRInterpreter,"
-        + "org.apache.zeppelin.alluxio.AlluxioInterpreter,"
-        + "org.apache.zeppelin.file.HDFSFileInterpreter,"
-        + "org.apache.zeppelin.pig.PigInterpreter,"
-        + "org.apache.zeppelin.pig.PigQueryInterpreter,"
-        + "org.apache.zeppelin.flink.FlinkInterpreter,"
-        + "org.apache.zeppelin.python.PythonInterpreter,"
-        + "org.apache.zeppelin.python.PythonInterpreterPandasSql,"
-        + "org.apache.zeppelin.python.PythonCondaInterpreter,"
-        + "org.apache.zeppelin.python.PythonDockerInterpreter,"
-        + "org.apache.zeppelin.ignite.IgniteInterpreter,"
-        + "org.apache.zeppelin.ignite.IgniteSqlInterpreter,"
-        + "org.apache.zeppelin.lens.LensInterpreter,"
-        + "org.apache.zeppelin.cassandra.CassandraInterpreter,"
-        + "org.apache.zeppelin.ksql.KsqlInterpreter,"
-        + "org.apache.zeppelin.geode.GeodeOqlInterpreter,"
-        + "org.apache.zeppelin.kylin.KylinInterpreter,"
-        + "org.apache.zeppelin.elasticsearch.ElasticsearchInterpreter,"
-        + "org.apache.zeppelin.scalding.ScaldingInterpreter,"
-        + "org.apache.zeppelin.jdbc.JDBCInterpreter,"
-        + "org.apache.zeppelin.hbase.HbaseInterpreter,"
-        + "org.apache.zeppelin.bigquery.BigQueryInterpreter,"
-        + "org.apache.zeppelin.beam.BeamInterpreter,"
-        + "org.apache.zeppelin.scio.ScioInterpreter,"
-        + "org.apache.zeppelin.groovy.GroovyInterpreter,"
-        + "org.apache.zeppelin.neo4j.Neo4jCypherInterpreter,"
-        + "org.apache.zeppelin.sap.UniverseInterpreter"
-        ),
-=======
-
->>>>>>> 51ba1936
     ZEPPELIN_INTERPRETER_JSON("zeppelin.interpreter.setting", "interpreter-setting.json"),
     ZEPPELIN_INTERPRETER_DIR("zeppelin.interpreter.dir", "interpreter"),
     ZEPPELIN_INTERPRETER_LOCALREPO("zeppelin.interpreter.localRepo", "local-repo"),
