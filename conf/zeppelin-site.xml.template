--- conflicted
+++ resolved
@@ -642,8 +642,6 @@
   <value>k8s</value>
   <description>Kubernetes yaml spec files</description>
 </property>
-<<<<<<< HEAD
-=======
 
   <property>
     <name>zeppelin.docker.container.image</name>
@@ -651,5 +649,4 @@
     <description>Docker image for interpreters</description>
   </property>
 
->>>>>>> c9172043
 </configuration>